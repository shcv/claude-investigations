const fs = require('fs');
const path = require('path');
const readline = require('readline');
const asciichart = require('asciichart');
const chalk = require('chalk');

// Helper functions
function getWeekNumber(date) {
  const d = new Date(date);
  const yearStart = new Date(d.getFullYear(), 0, 1);
  const weekNumber = Math.ceil((((d - yearStart) / 86400000) + yearStart.getDay() + 1) / 7);
  return `${d.getFullYear()}-W${weekNumber.toString().padStart(2, '0')}`;
}

function formatDuration(minutes) {
  const hours = Math.floor(minutes / 60);
  const mins = Math.round(minutes % 60);
  return `${hours}h ${mins}m`;
}

function getDateKey(date) {
  const d = new Date(date);
  const year = d.getFullYear();
  const month = String(d.getMonth() + 1).padStart(2, '0');
  const day = String(d.getDate()).padStart(2, '0');
  return `${year}-${month}-${day}`;
}

async function parseSessionFile(filePath) {
  const fileStream = fs.createReadStream(filePath);
  const rl = readline.createInterface({
    input: fileStream,
    crlfDelay: Infinity
  });

  const messages = [];
  let lastModel = null;
  
  for await (const line of rl) {
    if (line.trim()) {
      try {
        const entry = JSON.parse(line);
        if (entry.timestamp && (entry.type === 'user' || entry.type === 'assistant')) {
          // Track the model from assistant messages
          if (entry.type === 'assistant' && entry.message?.model) {
            lastModel = entry.message.model;
          }
          
          // Check if this message contains Task tool usage (indicating subagent)
          let hasTaskTool = false;
          if (entry.type === 'assistant' && entry.message?.content) {
            hasTaskTool = entry.message.content.some(c => c.type === 'tool_use' && c.name === 'Task');
          }
          
          messages.push({
            timestamp: new Date(entry.timestamp),
            type: entry.type,
            sessionId: entry.sessionId,
            model: entry.type === 'assistant' ? entry.message?.model : lastModel,
            hasTaskTool,
            uuid: entry.uuid
          });
        }
      } catch (e) {
        // Skip malformed lines
      }
    }
  }
  
  return messages;
}

async function analyzeUsage(options = {}) {
  const gapThresholdMinutes = options.gapThresholdMinutes || 5;
  const subscription = options.subscription || null;
  const usageMetric = options.usageMetric || 'parallel';
  const showWeekly = options.showWeekly || false;
  const showModels = options.showModels || false;
<<<<<<< HEAD
  const showCharts = options.showCharts || false;
=======
  const showSubagents = options.showSubagents || false;
>>>>>>> 56eb6593
  const modelFilter = options.modelFilter || null;
  const projectsDir = path.join(process.env.HOME, '.claude', 'projects');
  
  if (!fs.existsSync(projectsDir)) {
    throw new Error('Claude projects directory not found at ~/.claude/projects');
  }

  // Find all session files
  const sessionFiles = [];
  const projectDirs = fs.readdirSync(projectsDir);
  
  for (const projectDir of projectDirs) {
    const fullPath = path.join(projectsDir, projectDir);
    if (fs.statSync(fullPath).isDirectory()) {
      const files = fs.readdirSync(fullPath);
      for (const file of files) {
        if (file.endsWith('.jsonl')) {
          sessionFiles.push(path.join(fullPath, file));
        }
      }
    }
  }

  console.log(chalk.gray(`Found ${chalk.cyan(sessionFiles.length)} session files to analyze...\n`));

  // Parse all sessions
  const allMessages = [];
  for (const file of sessionFiles) {
    const messages = await parseSessionFile(file);
    allMessages.push(...messages);
  }

  // Sort by timestamp
  allMessages.sort((a, b) => a.timestamp - b.timestamp);

  // Calculate usage hours per session
  const sessions = {};
  const gapThresholdMs = gapThresholdMinutes * 60 * 1000;

  for (const msg of allMessages) {
    const sessionId = msg.sessionId;
    
    if (!sessions[sessionId]) {
      sessions[sessionId] = {
        messages: [],
        segments: [],
        taskInvocations: []
      };
    }
    
    sessions[sessionId].messages.push(msg);
    
    // Track Task tool invocations (subagents)
    if (msg.hasTaskTool) {
      sessions[sessionId].taskInvocations.push({
        timestamp: msg.timestamp,
        uuid: msg.uuid
      });
    }
  }

  // Analyze each session for segments
  const weeklyLinear = {};  // Total time per session (parallel sessions add up)
  const weeklyWallClock = {};  // Actual elapsed time (parallel sessions merged)
  const weeklyWorkingHours = {}; // Working hours (1hr gap threshold)
  const modelUsage = {};  // Track usage by model
<<<<<<< HEAD
  const dailyUsage = {};  // Track daily usage for sparkline charts
=======
  const subagentStats = {  // Track subagent usage
    totalInvocations: 0,
    sessionsWithSubagents: 0,
    maxParallelSubagents: 0,
    weeklyInvocations: {},
    estimatedSubagentMinutes: 0,
    weeklySubagentMinutes: {}
  };
>>>>>>> 56eb6593

  for (const [sessionId, session] of Object.entries(sessions)) {
    const messages = session.messages;
    if (messages.length === 0) continue;
    
    // Track subagent statistics
    if (session.taskInvocations.length > 0) {
      subagentStats.sessionsWithSubagents++;
      subagentStats.totalInvocations += session.taskInvocations.length;
      
      // Estimate subagent execution time
      // We'll assume each subagent runs for 2 minutes on average (conservative estimate)
      const estimatedMinutesPerTask = 2;
      
      // Count parallel subagents within small time windows (30 seconds)
      const subagentWindow = 30000; // 30 seconds
      let maxParallel = 0;
      const parallelGroups = [];
      
      // Group tasks that are invoked close together
      for (let i = 0; i < session.taskInvocations.length; i++) {
        let foundGroup = false;
        const currentTime = session.taskInvocations[i].timestamp;
        
        for (const group of parallelGroups) {
          // Check if this task belongs to an existing group
          const timeDiff = Math.abs(currentTime - group.startTime);
          if (timeDiff <= subagentWindow) {
            group.tasks.push(session.taskInvocations[i]);
            group.endTime = Math.max(group.endTime, currentTime);
            foundGroup = true;
            break;
          }
        }
        
        if (!foundGroup) {
          parallelGroups.push({
            startTime: currentTime,
            endTime: currentTime,
            tasks: [session.taskInvocations[i]]
          });
        }
      }
      
      // Calculate max parallel tasks and estimated time
      for (const group of parallelGroups) {
        maxParallel = Math.max(maxParallel, group.tasks.length);
        
        // For parallel tasks, add the time for all tasks
        const groupMinutes = group.tasks.length * estimatedMinutesPerTask;
        subagentStats.estimatedSubagentMinutes += groupMinutes;
        
        // Track weekly subagent time
        const week = getWeekNumber(group.startTime);
        if (!subagentStats.weeklySubagentMinutes[week]) {
          subagentStats.weeklySubagentMinutes[week] = 0;
        }
        subagentStats.weeklySubagentMinutes[week] += groupMinutes;
      }
      
      subagentStats.maxParallelSubagents = Math.max(subagentStats.maxParallelSubagents, maxParallel);
      
      // Track weekly invocations
      for (const invocation of session.taskInvocations) {
        const week = getWeekNumber(invocation.timestamp);
        if (!subagentStats.weeklyInvocations[week]) {
          subagentStats.weeklyInvocations[week] = 0;
        }
        subagentStats.weeklyInvocations[week]++;
      }
    }

    let segmentStart = messages[0].timestamp;
    let lastTimestamp = messages[0].timestamp;
    let segmentModel = messages[0].model;

    for (let i = 1; i < messages.length; i++) {
      const timeDiff = messages[i].timestamp - lastTimestamp;
      
      if (timeDiff > gapThresholdMs) {
        // End current segment
        const duration = (lastTimestamp - segmentStart) / 1000 / 60; // minutes
        if (duration > 0) {
          session.segments.push({
            start: segmentStart,
            end: lastTimestamp,
            duration,
            week: getWeekNumber(segmentStart),
            model: segmentModel
          });
        }
        segmentStart = messages[i].timestamp;
        segmentModel = messages[i].model;
      }
      
      // Update model if it changes
      if (messages[i].model) {
        segmentModel = messages[i].model;
      }
      
      lastTimestamp = messages[i].timestamp;
    }

    // Add final segment
    const duration = (lastTimestamp - segmentStart) / 1000 / 60;
    if (duration > 0) {
      session.segments.push({
        start: segmentStart,
        end: lastTimestamp,
        duration,
        week: getWeekNumber(segmentStart),
        model: segmentModel
      });
    }
  }

  // Calculate linear hours by week and model
  for (const session of Object.values(sessions)) {
    for (const segment of session.segments) {
      if (!weeklyLinear[segment.week]) {
        weeklyLinear[segment.week] = 0;
      }
      weeklyLinear[segment.week] += segment.duration;
      
      // Track daily usage
      const dateKey = getDateKey(segment.start);
      if (!dailyUsage[dateKey]) {
        dailyUsage[dateKey] = {
          totalMinutes: 0,
          models: {}
        };
      }
      dailyUsage[dateKey].totalMinutes += segment.duration;
      
      // Track model usage
      const modelName = segment.model || 'unknown';
      if (!modelUsage[modelName]) {
        modelUsage[modelName] = {
          totalMinutes: 0,
          weekly: {}
        };
      }
      modelUsage[modelName].totalMinutes += segment.duration;
      
      if (!modelUsage[modelName].weekly[segment.week]) {
        modelUsage[modelName].weekly[segment.week] = 0;
      }
      modelUsage[modelName].weekly[segment.week] += segment.duration;
      
      // Track daily model usage
      if (!dailyUsage[dateKey].models[modelName]) {
        dailyUsage[dateKey].models[modelName] = 0;
      }
      dailyUsage[dateKey].models[modelName] += segment.duration;
    }
  }
  
  // Add subagent time to the parallel totals
  for (const [week, minutes] of Object.entries(subagentStats.weeklySubagentMinutes)) {
    if (!weeklyLinear[week]) {
      weeklyLinear[week] = 0;
    }
    weeklyLinear[week] += minutes;
  }

  // Calculate wall-clock hours (merge overlapping sessions)
  const allSegments = [];
  for (const session of Object.values(sessions)) {
    allSegments.push(...session.segments);
  }
  allSegments.sort((a, b) => a.start - b.start);

  // Merge overlapping segments to get actual wall-clock time
  const mergedSegments = [];
  for (const segment of allSegments) {
    if (mergedSegments.length === 0) {
      mergedSegments.push({...segment});
      continue;
    }

    const last = mergedSegments[mergedSegments.length - 1];
    if (segment.start <= last.end) {
      // Overlapping segments
      last.end = new Date(Math.max(last.end.getTime(), segment.end.getTime()));
      last.duration = (last.end - last.start) / 1000 / 60;
    } else {
      mergedSegments.push({...segment});
    }
  }

  // Calculate wall-clock hours by week
  for (const segment of mergedSegments) {
    const week = getWeekNumber(segment.start);
    if (!weeklyWallClock[week]) {
      weeklyWallClock[week] = 0;
    }
    weeklyWallClock[week] += segment.duration;
  }

  // Calculate working hours (count unique hours with activity)
  const hourlyActivity = new Map(); // key: "YYYY-MM-DD-HH", value: true
  
  for (const msg of allMessages) {
    const date = msg.timestamp;
    const year = date.getFullYear();
    const month = String(date.getMonth() + 1).padStart(2, '0');
    const day = String(date.getDate()).padStart(2, '0');
    const hour = String(date.getHours()).padStart(2, '0');
    const hourKey = `${year}-${month}-${day}-${hour}`;
    const week = getWeekNumber(date);
    
    if (!hourlyActivity.has(hourKey)) {
      hourlyActivity.set(hourKey, { week, date });
    }
  }
  
  // Count working hours by week
  for (const [hourKey, info] of hourlyActivity) {
    if (!weeklyWorkingHours[info.week]) {
      weeklyWorkingHours[info.week] = 0;
    }
    weeklyWorkingHours[info.week] += 1; // Each unique hour counts as 1
  }
  
  // Convert to minutes for consistency with other metrics
  for (const week in weeklyWorkingHours) {
    weeklyWorkingHours[week] *= 60; // Convert hours to minutes
  }

  // Display results
  const weeks = [...new Set([...Object.keys(weeklyWallClock), ...Object.keys(weeklyLinear)])].sort();

  let totalWallClock = 0;
  let totalLinear = 0;
  let totalWorkingHours = 0;
  let totalLinearWithoutSubagents = 0;

  // Calculate totals
  for (const week of weeks) {
    const wallClock = weeklyWallClock[week] || 0;
    const linear = weeklyLinear[week] || 0;
    const workingHours = weeklyWorkingHours[week] || 0;
    const subagentMinutes = subagentStats.weeklySubagentMinutes[week] || 0;
    totalWallClock += wallClock;
    totalLinear += linear;
    totalWorkingHours += workingHours;
    totalLinearWithoutSubagents += (linear - subagentMinutes);
  }

  // Show weekly breakdown if requested
  if (showWeekly) {
    console.log(chalk.bold.cyan('=== WEEKLY USAGE ANALYSIS ===\n'));
    console.log(chalk.gray(`Gap threshold: ${chalk.yellow(gapThresholdMinutes)} minutes\n`));

    for (const week of weeks) {
      const wallClock = weeklyWallClock[week] || 0;
      const linear = weeklyLinear[week] || 0;
      const workingHours = weeklyWorkingHours[week] || 0;

      console.log(chalk.bold.white(`Week ${week}:`));
      console.log(`  ${chalk.magenta('Hours with Activity:')}      ${chalk.magenta(formatDuration(workingHours))} ${chalk.gray(`(${(workingHours / 60).toFixed(1)}h)`)}`);
      console.log(`  ${chalk.blue('Active Conversation Time:')} ${chalk.blue(formatDuration(wallClock))} ${chalk.gray(`(${(wallClock / 60).toFixed(1)}h)`)}`);
      console.log(`  ${chalk.green('Parallel Session Total:')}   ${chalk.green(formatDuration(linear))} ${chalk.gray(`(${(linear / 60).toFixed(1)}h)`)}`);
      const parallelFactor = linear > 0 ? (linear / wallClock).toFixed(2) : 'N/A';
      const factorColor = parallelFactor === 'N/A' ? chalk.gray : 
                         parseFloat(parallelFactor) > 2 ? chalk.yellow :
                         parseFloat(parallelFactor) > 1.5 ? chalk.yellowBright : chalk.white;
      console.log(`  ${chalk.gray('Parallel factor:')}          ${factorColor(parallelFactor + 'x')}\n`);
    }
  }

<<<<<<< HEAD
  console.log(chalk.bold.cyan('=== OVERALL SUMMARY ===\n'));
  console.log(`${chalk.gray('Total weeks analyzed:')} ${chalk.cyan.bold(weeks.length)}`);
  console.log(`${chalk.magenta('Total Hours with Activity:')} ${chalk.magenta.bold(formatDuration(totalWorkingHours))} ${chalk.gray(`(${(totalWorkingHours / 60).toFixed(1)}h)`)}`);
  console.log(`${chalk.blue('Total Active Conversation Time:')} ${chalk.blue.bold(formatDuration(totalWallClock))} ${chalk.gray(`(${(totalWallClock / 60).toFixed(1)}h)`)}`);
  console.log(`${chalk.green('Total Parallel Session Total:')} ${chalk.green.bold(formatDuration(totalLinear))} ${chalk.gray(`(${(totalLinear / 60).toFixed(1)}h)`)}`);
  console.log(`${chalk.magenta('Average Hours with Activity per week:')} ${chalk.magenta(formatDuration(totalWorkingHours / weeks.length))} ${chalk.gray(`(${(totalWorkingHours / 60 / weeks.length).toFixed(1)}h)`)}`);
  console.log(`${chalk.blue('Average Active Conversation Time per week:')} ${chalk.blue(formatDuration(totalWallClock / weeks.length))} ${chalk.gray(`(${(totalWallClock / 60 / weeks.length).toFixed(1)}h)`)}`);
  console.log(`${chalk.green('Average Parallel Session Total per week:')} ${chalk.green(formatDuration(totalLinear / weeks.length))} ${chalk.gray(`(${(totalLinear / 60 / weeks.length).toFixed(1)}h)`)}`);
  const overallParallelFactor = totalLinear > 0 ? (totalLinear / totalWallClock).toFixed(2) : 'N/A';
  const factorColor = overallParallelFactor === 'N/A' ? chalk.gray : 
                     parseFloat(overallParallelFactor) > 2 ? chalk.yellow :
                     parseFloat(overallParallelFactor) > 1.5 ? chalk.yellowBright : chalk.white;
  console.log(`${chalk.gray('Overall parallel factor:')} ${factorColor(overallParallelFactor + 'x')}`);
  console.log(`\n${chalk.bold('Usage intensity:')}`);
  const utilizationRate = (totalWallClock / totalWorkingHours * 100).toFixed(1);
  const utilizationColor = parseFloat(utilizationRate) > 80 ? chalk.green : 
                          parseFloat(utilizationRate) > 60 ? chalk.yellow : chalk.red;
  console.log(`  ${chalk.gray('Hours with Activity → Active Conversation:')} ${utilizationColor(utilizationRate + '%')} ${chalk.gray('of active hours had conversations')}`);
  console.log(`  ${chalk.gray('Active Conversation → Parallel Total:')} ${factorColor((totalLinear / totalWallClock).toFixed(2) + 'x')} ${chalk.gray('parallel sessions')}`)
=======
  console.log('=== OVERALL SUMMARY ===\n');
  console.log(`Total weeks analyzed: ${weeks.length}`);
  console.log(`Total Hours with Activity: ${formatDuration(totalWorkingHours)} (${(totalWorkingHours / 60).toFixed(1)}h)`);
  console.log(`Total Active Conversation Time: ${formatDuration(totalWallClock)} (${(totalWallClock / 60).toFixed(1)}h)`);
  console.log(`Total Parallel Session Total: ${formatDuration(totalLinear)} (${(totalLinear / 60).toFixed(1)}h)`);
  console.log(`  - Session time: ${formatDuration(totalLinearWithoutSubagents)} (${(totalLinearWithoutSubagents / 60).toFixed(1)}h)`);
  console.log(`  - Estimated subagent time: ${formatDuration(subagentStats.estimatedSubagentMinutes)} (${(subagentStats.estimatedSubagentMinutes / 60).toFixed(1)}h)`);
  
  console.log();
  console.log(`Average Hours with Activity per week: ${formatDuration(totalWorkingHours / weeks.length)} (${(totalWorkingHours / 60 / weeks.length).toFixed(1)}h)`);
  console.log(`Average Active Conversation Time per week: ${formatDuration(totalWallClock / weeks.length)} (${(totalWallClock / 60 / weeks.length).toFixed(1)}h)`);
  console.log(`Average Parallel Session Total per week: ${formatDuration(totalLinear / weeks.length)} (${(totalLinear / 60 / weeks.length).toFixed(1)}h)`);
  console.log(`Overall parallel factor: ${totalLinear > 0 ? (totalLinear / totalWallClock).toFixed(2) : 'N/A'}x`);
  console.log(`\nUsage intensity:`);
  console.log(`  Hours with Activity → Active Conversation: ${(totalWallClock / totalWorkingHours * 100).toFixed(1)}% of active hours had conversations`);
  console.log(`  Active Conversation → Parallel Total: ${(totalLinear / totalWallClock).toFixed(2)}x parallel sessions`);
  
  // Show subagent statistics
  console.log(`\nSubagent usage:`);
  console.log(`  Total Task invocations: ${subagentStats.totalInvocations}`);
  console.log(`  Sessions with subagents: ${subagentStats.sessionsWithSubagents}`);
  console.log(`  Max parallel subagents in a session: ${subagentStats.maxParallelSubagents}`);
  console.log(`  Average Task invocations per week: ${(subagentStats.totalInvocations / weeks.length).toFixed(1)}`);
  
  console.log();
  
  // Show detailed subagent breakdown if requested
  if (showSubagents && subagentStats.totalInvocations > 0) {
    console.log('\n=== SUBAGENT USAGE BREAKDOWN ===\n');
    
    // Show weekly breakdown
    const subagentWeeks = Object.keys(subagentStats.weeklyInvocations).sort();
    console.log('Weekly Task invocations and estimated time:');
    for (const week of subagentWeeks) {
      const count = subagentStats.weeklyInvocations[week];
      const minutes = subagentStats.weeklySubagentMinutes[week] || 0;
      console.log(`  ${week}: ${count} invocations, ~${formatDuration(minutes)} estimated`);
    }
    
    // Calculate subagent impact on parallel factor
    console.log('\nSubagent impact analysis:');
    console.log(`  Sessions using subagents: ${((subagentStats.sessionsWithSubagents / Object.keys(sessions).length) * 100).toFixed(1)}%`);
    console.log(`  Average Tasks per session with subagents: ${(subagentStats.totalInvocations / subagentStats.sessionsWithSubagents).toFixed(1)}`);
    console.log('\nNote: The parallel session metric now accounts for both parallel sessions and');
    console.log('parallel subagents within sessions, providing a more accurate measure of total');
    console.log('computational resources used.');
  }
>>>>>>> 56eb6593

  // Model breakdown if requested
  if (showModels) {
    console.log(chalk.bold.cyan('\n=== MODEL USAGE BREAKDOWN ===\n'));
    
    let sortedModels = Object.entries(modelUsage)
      .sort((a, b) => b[1].totalMinutes - a[1].totalMinutes);
    
    // Apply model filter if specified
    if (modelFilter) {
      sortedModels = sortedModels.filter(([model]) => 
        model.toLowerCase().includes(modelFilter)
      );
      
      if (sortedModels.length === 0) {
        console.log(chalk.yellow(`No usage found for ${modelFilter} models.\n`));
        // Don't return early, continue with limit comparison
      } else {
      
      console.log(chalk.gray(`Showing only ${modelFilter.charAt(0).toUpperCase() + modelFilter.slice(1)} models:\n`));
    }
    
    for (const [model, usage] of sortedModels) {
      const hours = usage.totalMinutes / 60;
      // Color model names based on type
      const modelColor = model.includes('opus') ? chalk.hex('#9333EA') : // Purple for Opus
                        model.includes('sonnet') ? chalk.hex('#0EA5E9') : // Sky blue for Sonnet
                        model.includes('haiku') ? chalk.hex('#10B981') : // Green for Haiku
                        chalk.white;
      console.log(modelColor.bold(`${model}:`));
      console.log(`  ${chalk.gray('Total:')} ${modelColor(formatDuration(usage.totalMinutes))} ${chalk.gray(`(${hours.toFixed(1)}h)`)}`);
      console.log(`  ${chalk.gray('Average per week:')} ${modelColor(formatDuration(usage.totalMinutes / weeks.length))} ${chalk.gray(`(${(hours / weeks.length).toFixed(1)}h)`)}`);
      
      // Show weekly breakdown for this model
      const modelWeeks = Object.keys(usage.weekly).sort();
      if (modelWeeks.length > 1) {
        console.log(`  ${chalk.gray('Weekly breakdown:')}`);
        for (const week of modelWeeks) {
          const weekMinutes = usage.weekly[week];
          console.log(`    ${chalk.white(week)}: ${modelColor(formatDuration(weekMinutes))} ${chalk.gray(`(${(weekMinutes / 60).toFixed(1)}h)`)}`);
        }
      }
      console.log();
    }
  }
    
    // Show time metric comparisons
    console.log(chalk.bold.cyan('=== TIME METRIC COMPARISON ===\n'));
    console.log(chalk.bold('Different ways to measure usage time:'));
    console.log(`${chalk.magenta('1. Hours with Activity:')} ${chalk.gray('Count of unique hours where Claude was used')}`);
    console.log(`${chalk.blue('2. Active Conversation Time:')} ${chalk.gray('Actual time spent in conversation (gap-based)')}`);
    console.log(`${chalk.green('3. Parallel Session Total:')} ${chalk.gray('Sum of all session times (parallel sessions add up)')}`);
    console.log(`\n${chalk.bold('Formulas:')}`);
    console.log(chalk.gray('- Utilization Rate = Active Conversation Time / Hours with Activity'));
    console.log(chalk.gray('- Parallel Factor = Parallel Session Total / Active Conversation Time'));
    console.log(chalk.gray('- Effective Usage = Hours with Activity × Utilization Rate × Parallel Factor'));
  }

  // Show sparkline charts if requested
  if (showCharts) {
    console.log(chalk.bold.cyan('\n=== DAILY USAGE SPARKLINE (PAST MONTH) ===\n'));
    
    // Get date range for past month
    const today = new Date();
    const thirtyDaysAgo = new Date(today);
    thirtyDaysAgo.setDate(today.getDate() - 30);
    
    // Create array of dates for past 30 days
    const dates = [];
    const dateLabels = [];
    for (let d = new Date(thirtyDaysAgo); d <= today; d.setDate(d.getDate() + 1)) {
      dates.push(getDateKey(new Date(d)));
      dateLabels.push(`${d.getMonth() + 1}/${d.getDate()}`);
    }
    
    // Prepare data for sparkline
    const dailyHours = dates.map(date => {
      const usage = dailyUsage[date];
      if (!usage) return 0;
      
      // Apply model filter if specified
      if (modelFilter) {
        let filteredMinutes = 0;
        for (const [model, minutes] of Object.entries(usage.models)) {
          if (model.toLowerCase().includes(modelFilter)) {
            filteredMinutes += minutes;
          }
        }
        return filteredMinutes / 60; // Convert to hours
      }
      
      return usage.totalMinutes / 60; // Convert to hours
    });
    
    // Calculate statistics
    const maxHours = Math.max(...dailyHours);
    const totalHours = dailyHours.reduce((a, b) => a + b, 0);
    const avgHours = totalHours / dailyHours.length;
    const daysWithUsage = dailyHours.filter(h => h > 0).length;
    
    // Create asciichart
    if (maxHours > 0) {
      const modelText = modelFilter ? 
        (modelFilter === 'opus' ? chalk.hex('#9333EA')(modelFilter + ' models') : 
         modelFilter === 'sonnet' ? chalk.hex('#0EA5E9')(modelFilter + ' models') : 
         chalk.white(modelFilter + ' models')) : 
        chalk.white('all models');
      console.log(chalk.bold(`Daily usage in hours (${modelText}):`));
      console.log();
      
      // Interpolate data to make the chart wider (double the width)
      const interpolatedHours = [];
      for (let i = 0; i < dailyHours.length - 1; i++) {
        interpolatedHours.push(dailyHours[i]);
        // Add interpolated point between each pair of days
        interpolatedHours.push((dailyHours[i] + dailyHours[i + 1]) / 2);
      }
      interpolatedHours.push(dailyHours[dailyHours.length - 1]);
      
      // Configure chart options
      const chartConfig = {
        offset: 2,
        padding: '       ',
        height: 14,
        colors: [asciichart.cyan],
        format: function (x, i) { return (' ' + x.toFixed(1) + 'h').slice(-6); }
      };
      
      // Create the chart
      const chart = asciichart.plot(interpolatedHours, chartConfig);
      console.log(chalk.cyan(chart));
      console.log();
      
      // Show date range
      console.log(`${chalk.gray('Period:')} ${chalk.white(dateLabels[0])} ${chalk.gray('to')} ${chalk.white(dateLabels[dateLabels.length - 1])}`);
      const usageColor = daysWithUsage > dailyHours.length * 0.8 ? chalk.green :
                        daysWithUsage > dailyHours.length * 0.5 ? chalk.yellow : chalk.red;
      console.log(`${chalk.gray('Days with usage:')} ${usageColor(daysWithUsage)}${chalk.gray('/')}${chalk.white(dailyHours.length)} ${chalk.gray('days')}`);
      console.log(`${chalk.gray('Average daily usage:')} ${chalk.cyan(avgHours.toFixed(1) + 'h')}`);
      console.log(`${chalk.gray('Peak daily usage:')} ${chalk.bold.yellow(maxHours.toFixed(1) + 'h')}`);
      
      // Show which days had peak usage
      const peakDays = [];
      dailyHours.forEach((hours, index) => {
        if (hours === maxHours) {
          peakDays.push(dateLabels[index]);
        }
      });
      if (peakDays.length > 0) {
        console.log(`${chalk.gray('Peak usage on:')} ${chalk.yellow(peakDays.join(', '))}`);
      }
    } else {
      console.log(chalk.yellow(`No usage found in the past 30 days${modelFilter ? ` for ${modelFilter} models` : ''}.`));
    }
    console.log();
  }

  // Estimate for Anthropic's limits
<<<<<<< HEAD
  console.log(chalk.bold.cyan('=== ANTHROPIC LIMIT COMPARISON (WORST CASE) ===\n'));
=======
  console.log('\n=== ANTHROPIC LIMIT COMPARISON (WORST CASE) ===\n');
>>>>>>> 56eb6593
  
  // Define subscription limits
  const limits = {
    pro: { opus4: { min: 0, max: 0 }, sonnet4: { min: 40, max: 80 } },
    max5x: { opus4: { min: 15, max: 35 }, sonnet4: { min: 140, max: 280 } },
    max20x: { opus4: { min: 24, max: 40 }, sonnet4: { min: 240, max: 480 } }
  };
  
  
  // Find worst week for each metric
  let worstLinearWeek = null;
  let worstLinearHours = 0;
  let worstWorkingHoursWeek = null;
  let worstWorkingHours = 0;
  let worstWallClockWeek = null;
  let worstWallClockHours = 0;
  
  for (const week of weeks) {
    const linear = (weeklyLinear[week] || 0) / 60;
    const workingHours = (weeklyWorkingHours[week] || 0) / 60;
    const wallClock = (weeklyWallClock[week] || 0) / 60;
    
    if (linear > worstLinearHours) {
      worstLinearHours = linear;
      worstLinearWeek = week;
    }
    if (workingHours > worstWorkingHours) {
      worstWorkingHours = workingHours;
      worstWorkingHoursWeek = week;
    }
    if (wallClock > worstWallClockHours) {
      worstWallClockHours = wallClock;
      worstWallClockWeek = week;
    }
  }
  
  // Calculate model usage based on selected tier
  const tierMetrics = {
    hours: weeklyWorkingHours,
    active: weeklyWallClock,
    parallel: weeklyLinear
  };
  
  const selectedMetric = tierMetrics[usageMetric];
  const metricLabel = {
    hours: 'Hours with Activity',
    active: 'Active Conversation Time',
    parallel: 'Parallel Session Total'
  }[usageMetric];
  
  console.log(chalk.gray(`Using ${chalk.bold(metricLabel)} for limit comparison\n`));
  
  // Calculate model usage for the selected tier
  const modelUsageByTier = {};
  
  if (usageMetric === 'parallel') {
    // For parallel tier, use the existing modelUsage (based on linear time)
    Object.assign(modelUsageByTier, modelUsage);
  } else {
    // For hours or active tier, we need to recalculate based on the appropriate metric
    // This is a simplified approach - in reality, we'd need to track model usage per metric
    // For now, we'll scale the model usage proportionally
    const scaleFactor = Object.values(selectedMetric).reduce((a, b) => a + b, 0) / 
                       Object.values(weeklyLinear).reduce((a, b) => a + b, 0);
    
    for (const [model, usage] of Object.entries(modelUsage)) {
      modelUsageByTier[model] = {
        totalMinutes: usage.totalMinutes * scaleFactor,
        weekly: {}
      };
      
      for (const [week, minutes] of Object.entries(usage.weekly)) {
        modelUsageByTier[model].weekly[week] = minutes * scaleFactor;
      }
    }
  }
  
  // Check for Opus 4 and Sonnet 4 models
  const opus4 = modelUsageByTier['claude-opus-4-20250514'];
  const sonnet4 = modelUsageByTier['claude-sonnet-4-20250514'];
  
  // Calculate worst-case usage for intelligent tier selection
  let worstOpus4Hours = 0;
  let worstSonnet4Hours = 0;
  
  if (opus4) {
    for (const week in opus4.weekly) {
      const hours = opus4.weekly[week] / 60;
      if (hours > worstOpus4Hours) {
        worstOpus4Hours = hours;
      }
    }
  }
  
  if (sonnet4) {
    for (const week in sonnet4.weekly) {
      const hours = sonnet4.weekly[week] / 60;
      if (hours > worstSonnet4Hours) {
        worstSonnet4Hours = hours;
      }
    }
  }
  
  // Automatically determine appropriate tier based on usage
  let detectedTier = null;
  
  // Check usage against lower limits to determine tier
  if (worstOpus4Hours > 0 || worstSonnet4Hours > limits.pro.sonnet4.max) {
    // Need at least Max tier if using Opus or exceeding Pro Sonnet limits
    if (worstOpus4Hours >= limits.max20x.opus4.min || worstSonnet4Hours >= limits.max20x.sonnet4.min) {
      detectedTier = 'max20x';
    } else if (worstOpus4Hours >= limits.max5x.opus4.min || worstSonnet4Hours >= limits.max5x.sonnet4.min) {
      detectedTier = 'max5x';
    } else if (worstOpus4Hours > 0) {
      // Any Opus usage requires at least max5x
      detectedTier = 'max5x';
    } else {
      detectedTier = 'pro';
    }
  } else {
    detectedTier = 'pro';
  }
  
  // Use manual subscription if provided, otherwise use detected tier
  const effectiveSubscription = subscription || detectedTier;
  const subKey = effectiveSubscription;
  const subLimits = limits[subKey];
  
  const tierColor = effectiveSubscription === 'pro' ? chalk.blue :
                   effectiveSubscription === 'max5x' ? chalk.yellow :
                   effectiveSubscription === 'max20x' ? chalk.magenta : chalk.white;
  console.log(`${chalk.gray('Comparing against:')} ${tierColor.bold(effectiveSubscription.toUpperCase())} ${chalk.gray('tier limits\n')}`);
  
  if (opus4) {
    // Find worst week for Opus 4 (already calculated hours above)
    let worstOpus4Week = null;
    
    for (const week in opus4.weekly) {
      const hours = opus4.weekly[week] / 60;
      if (hours === worstOpus4Hours) {
        worstOpus4Week = week;
        break;
      }
    }
    
    console.log(`${chalk.hex('#9333EA').bold('Opus 4')} worst week: ${chalk.white(worstOpus4Week)} with ${chalk.hex('#9333EA').bold(worstOpus4Hours.toFixed(1) + 'h')}`);
    if (subLimits.opus4.max === 0) {
      console.log(chalk.red(`✗ Opus 4 is not available on ${effectiveSubscription.toUpperCase()} subscription`));
    } else if (worstOpus4Hours < subLimits.opus4.min) {
      console.log(chalk.green(`✓ Within the expected ${subLimits.opus4.min}-${subLimits.opus4.max}h Opus 4 limit`));
    } else if (worstOpus4Hours <= subLimits.opus4.max) {
      if (effectiveSubscription === 'max20x') {
        console.log(chalk.green(`✓ Within the ${subLimits.opus4.min}-${subLimits.opus4.max}h Opus 4 limit`));
      } else {
        console.log(chalk.yellow(`⚠ In the upper range of the ${subLimits.opus4.min}-${subLimits.opus4.max}h Opus 4 limit`));
      }
    } else {
      console.log(chalk.red(`✗ Exceeds the ${subLimits.opus4.min}-${subLimits.opus4.max}h Opus 4 limit`));
    }
  }
  
  if (sonnet4) {
    // Find worst week for Sonnet 4 (already calculated hours above)
    let worstSonnet4Week = null;
    
    for (const week in sonnet4.weekly) {
      const hours = sonnet4.weekly[week] / 60;
      if (hours === worstSonnet4Hours) {
        worstSonnet4Week = week;
        break;
      }
    }
    
    console.log(`\n${chalk.hex('#0EA5E9').bold('Sonnet 4')} worst week: ${chalk.white(worstSonnet4Week)} with ${chalk.hex('#0EA5E9').bold(worstSonnet4Hours.toFixed(1) + 'h')}`);
    if (subLimits.sonnet4.max === 0) {
      console.log(chalk.red(`✗ Sonnet 4 is not available on ${effectiveSubscription.toUpperCase()} subscription`));
    } else if (worstSonnet4Hours < subLimits.sonnet4.min) {
      console.log(chalk.green(`✓ Within the expected ${subLimits.sonnet4.min}-${subLimits.sonnet4.max}h Sonnet 4 limit`));
    } else if (worstSonnet4Hours <= subLimits.sonnet4.max) {
      if (effectiveSubscription === 'max20x') {
        console.log(chalk.green(`✓ Within the ${subLimits.sonnet4.min}-${subLimits.sonnet4.max}h Sonnet 4 limit`));
      } else {
        console.log(chalk.yellow(`⚠ In the upper range of the ${subLimits.sonnet4.min}-${subLimits.sonnet4.max}h Sonnet 4 limit`));
      }
    } else {
      console.log(chalk.red(`✗ Exceeds the ${subLimits.sonnet4.min}-${subLimits.sonnet4.max}h Sonnet 4 limit`));
    }
  }
  
  console.log(`\n${chalk.bold('Worst week metrics across all models:')}`);
  console.log(`  ${chalk.magenta('Highest Hours with Activity:')} ${chalk.white(worstWorkingHoursWeek)} with ${chalk.magenta.bold(worstWorkingHours.toFixed(1) + 'h')}`);
  console.log(`  ${chalk.blue('Highest Active Conversation Time:')} ${chalk.white(worstWallClockWeek)} with ${chalk.blue.bold(worstWallClockHours.toFixed(1) + 'h')}`);
  console.log(`  ${chalk.green('Highest Parallel Session Total:')} ${chalk.white(worstLinearWeek)} with ${chalk.green.bold(worstLinearHours.toFixed(1) + 'h')}`);
}

module.exports = analyzeUsage;<|MERGE_RESOLUTION|>--- conflicted
+++ resolved
@@ -76,11 +76,8 @@
   const usageMetric = options.usageMetric || 'parallel';
   const showWeekly = options.showWeekly || false;
   const showModels = options.showModels || false;
-<<<<<<< HEAD
   const showCharts = options.showCharts || false;
-=======
   const showSubagents = options.showSubagents || false;
->>>>>>> 56eb6593
   const modelFilter = options.modelFilter || null;
   const projectsDir = path.join(process.env.HOME, '.claude', 'projects');
   
@@ -147,9 +144,7 @@
   const weeklyWallClock = {};  // Actual elapsed time (parallel sessions merged)
   const weeklyWorkingHours = {}; // Working hours (1hr gap threshold)
   const modelUsage = {};  // Track usage by model
-<<<<<<< HEAD
   const dailyUsage = {};  // Track daily usage for sparkline charts
-=======
   const subagentStats = {  // Track subagent usage
     totalInvocations: 0,
     sessionsWithSubagents: 0,
@@ -158,7 +153,6 @@
     estimatedSubagentMinutes: 0,
     weeklySubagentMinutes: {}
   };
->>>>>>> 56eb6593
 
   for (const [sessionId, session] of Object.entries(sessions)) {
     const messages = session.messages;
@@ -430,12 +424,15 @@
     }
   }
 
-<<<<<<< HEAD
   console.log(chalk.bold.cyan('=== OVERALL SUMMARY ===\n'));
   console.log(`${chalk.gray('Total weeks analyzed:')} ${chalk.cyan.bold(weeks.length)}`);
   console.log(`${chalk.magenta('Total Hours with Activity:')} ${chalk.magenta.bold(formatDuration(totalWorkingHours))} ${chalk.gray(`(${(totalWorkingHours / 60).toFixed(1)}h)`)}`);
   console.log(`${chalk.blue('Total Active Conversation Time:')} ${chalk.blue.bold(formatDuration(totalWallClock))} ${chalk.gray(`(${(totalWallClock / 60).toFixed(1)}h)`)}`);
   console.log(`${chalk.green('Total Parallel Session Total:')} ${chalk.green.bold(formatDuration(totalLinear))} ${chalk.gray(`(${(totalLinear / 60).toFixed(1)}h)`)}`);
+  console.log(`  ${chalk.gray('- Session time:')} ${chalk.white(formatDuration(totalLinearWithoutSubagents))} ${chalk.gray(`(${(totalLinearWithoutSubagents / 60).toFixed(1)}h)`)}`);
+  console.log(`  ${chalk.gray('- Estimated subagent time:')} ${chalk.white(formatDuration(subagentStats.estimatedSubagentMinutes))} ${chalk.gray(`(${(subagentStats.estimatedSubagentMinutes / 60).toFixed(1)}h)`)}`);
+  
+  console.log();
   console.log(`${chalk.magenta('Average Hours with Activity per week:')} ${chalk.magenta(formatDuration(totalWorkingHours / weeks.length))} ${chalk.gray(`(${(totalWorkingHours / 60 / weeks.length).toFixed(1)}h)`)}`);
   console.log(`${chalk.blue('Average Active Conversation Time per week:')} ${chalk.blue(formatDuration(totalWallClock / weeks.length))} ${chalk.gray(`(${(totalWallClock / 60 / weeks.length).toFixed(1)}h)`)}`);
   console.log(`${chalk.green('Average Parallel Session Total per week:')} ${chalk.green(formatDuration(totalLinear / weeks.length))} ${chalk.gray(`(${(totalLinear / 60 / weeks.length).toFixed(1)}h)`)}`);
@@ -449,56 +446,38 @@
   const utilizationColor = parseFloat(utilizationRate) > 80 ? chalk.green : 
                           parseFloat(utilizationRate) > 60 ? chalk.yellow : chalk.red;
   console.log(`  ${chalk.gray('Hours with Activity → Active Conversation:')} ${utilizationColor(utilizationRate + '%')} ${chalk.gray('of active hours had conversations')}`);
-  console.log(`  ${chalk.gray('Active Conversation → Parallel Total:')} ${factorColor((totalLinear / totalWallClock).toFixed(2) + 'x')} ${chalk.gray('parallel sessions')}`)
-=======
-  console.log('=== OVERALL SUMMARY ===\n');
-  console.log(`Total weeks analyzed: ${weeks.length}`);
-  console.log(`Total Hours with Activity: ${formatDuration(totalWorkingHours)} (${(totalWorkingHours / 60).toFixed(1)}h)`);
-  console.log(`Total Active Conversation Time: ${formatDuration(totalWallClock)} (${(totalWallClock / 60).toFixed(1)}h)`);
-  console.log(`Total Parallel Session Total: ${formatDuration(totalLinear)} (${(totalLinear / 60).toFixed(1)}h)`);
-  console.log(`  - Session time: ${formatDuration(totalLinearWithoutSubagents)} (${(totalLinearWithoutSubagents / 60).toFixed(1)}h)`);
-  console.log(`  - Estimated subagent time: ${formatDuration(subagentStats.estimatedSubagentMinutes)} (${(subagentStats.estimatedSubagentMinutes / 60).toFixed(1)}h)`);
-  
-  console.log();
-  console.log(`Average Hours with Activity per week: ${formatDuration(totalWorkingHours / weeks.length)} (${(totalWorkingHours / 60 / weeks.length).toFixed(1)}h)`);
-  console.log(`Average Active Conversation Time per week: ${formatDuration(totalWallClock / weeks.length)} (${(totalWallClock / 60 / weeks.length).toFixed(1)}h)`);
-  console.log(`Average Parallel Session Total per week: ${formatDuration(totalLinear / weeks.length)} (${(totalLinear / 60 / weeks.length).toFixed(1)}h)`);
-  console.log(`Overall parallel factor: ${totalLinear > 0 ? (totalLinear / totalWallClock).toFixed(2) : 'N/A'}x`);
-  console.log(`\nUsage intensity:`);
-  console.log(`  Hours with Activity → Active Conversation: ${(totalWallClock / totalWorkingHours * 100).toFixed(1)}% of active hours had conversations`);
-  console.log(`  Active Conversation → Parallel Total: ${(totalLinear / totalWallClock).toFixed(2)}x parallel sessions`);
+  console.log(`  ${chalk.gray('Active Conversation → Parallel Total:')} ${factorColor((totalLinear / totalWallClock).toFixed(2) + 'x')} ${chalk.gray('parallel sessions')}`);
   
   // Show subagent statistics
-  console.log(`\nSubagent usage:`);
-  console.log(`  Total Task invocations: ${subagentStats.totalInvocations}`);
-  console.log(`  Sessions with subagents: ${subagentStats.sessionsWithSubagents}`);
-  console.log(`  Max parallel subagents in a session: ${subagentStats.maxParallelSubagents}`);
-  console.log(`  Average Task invocations per week: ${(subagentStats.totalInvocations / weeks.length).toFixed(1)}`);
+  console.log(`\n${chalk.bold('Subagent usage:')}`);
+  console.log(`  ${chalk.gray('Total Task invocations:')} ${chalk.cyan(subagentStats.totalInvocations)}`);
+  console.log(`  ${chalk.gray('Sessions with subagents:')} ${chalk.cyan(subagentStats.sessionsWithSubagents)}`);
+  console.log(`  ${chalk.gray('Max parallel subagents in a session:')} ${chalk.cyan(subagentStats.maxParallelSubagents)}`);
+  console.log(`  ${chalk.gray('Average Task invocations per week:')} ${chalk.cyan((subagentStats.totalInvocations / weeks.length).toFixed(1))}`);
   
   console.log();
   
   // Show detailed subagent breakdown if requested
   if (showSubagents && subagentStats.totalInvocations > 0) {
-    console.log('\n=== SUBAGENT USAGE BREAKDOWN ===\n');
+    console.log(chalk.bold.cyan('\n=== SUBAGENT USAGE BREAKDOWN ===\n'));
     
     // Show weekly breakdown
     const subagentWeeks = Object.keys(subagentStats.weeklyInvocations).sort();
-    console.log('Weekly Task invocations and estimated time:');
+    console.log(chalk.bold('Weekly Task invocations and estimated time:'));
     for (const week of subagentWeeks) {
       const count = subagentStats.weeklyInvocations[week];
       const minutes = subagentStats.weeklySubagentMinutes[week] || 0;
-      console.log(`  ${week}: ${count} invocations, ~${formatDuration(minutes)} estimated`);
+      console.log(`  ${chalk.gray(week + ':')} ${chalk.cyan(count)} invocations, ~${chalk.white(formatDuration(minutes))} estimated`);
     }
     
     // Calculate subagent impact on parallel factor
-    console.log('\nSubagent impact analysis:');
-    console.log(`  Sessions using subagents: ${((subagentStats.sessionsWithSubagents / Object.keys(sessions).length) * 100).toFixed(1)}%`);
-    console.log(`  Average Tasks per session with subagents: ${(subagentStats.totalInvocations / subagentStats.sessionsWithSubagents).toFixed(1)}`);
-    console.log('\nNote: The parallel session metric now accounts for both parallel sessions and');
-    console.log('parallel subagents within sessions, providing a more accurate measure of total');
-    console.log('computational resources used.');
-  }
->>>>>>> 56eb6593
+    console.log(chalk.bold('\nSubagent impact analysis:'));
+    console.log(`  ${chalk.gray('Sessions using subagents:')} ${chalk.cyan(((subagentStats.sessionsWithSubagents / Object.keys(sessions).length) * 100).toFixed(1) + '%')}`);
+    console.log(`  ${chalk.gray('Average Tasks per session with subagents:')} ${chalk.cyan((subagentStats.totalInvocations / subagentStats.sessionsWithSubagents).toFixed(1))}`);
+    console.log(chalk.gray('\nNote: The parallel session metric now accounts for both parallel sessions and'));
+    console.log(chalk.gray('parallel subagents within sessions, providing a more accurate measure of total'));
+    console.log(chalk.gray('computational resources used.'));
+  }
 
   // Model breakdown if requested
   if (showModels) {
@@ -657,11 +636,7 @@
   }
 
   // Estimate for Anthropic's limits
-<<<<<<< HEAD
   console.log(chalk.bold.cyan('=== ANTHROPIC LIMIT COMPARISON (WORST CASE) ===\n'));
-=======
-  console.log('\n=== ANTHROPIC LIMIT COMPARISON (WORST CASE) ===\n');
->>>>>>> 56eb6593
   
   // Define subscription limits
   const limits = {
