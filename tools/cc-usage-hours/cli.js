#!/usr/bin/env node

const analyzeUsage = require('./index.js');
const chalk = require('chalk');

// Parse command line arguments
const args = process.argv.slice(2);

if (args.includes('--help') || args.includes('-h')) {
  console.log(`
${chalk.bold.cyan('cc-usage-hours')} - ${chalk.gray('Analyze Claude Code usage hours from session data')}

${chalk.bold('Usage:')} 
  ${chalk.green('cc-usage-hours')} ${chalk.gray('[options]')}

<<<<<<< HEAD
${chalk.bold('Options:')}
  ${chalk.yellow('-g, --gap')} ${chalk.gray('<minutes>')}     ${chalk.gray('Minutes of inactivity before new session (default: 5)')}
  ${chalk.yellow('-s, --subscription')}      ${chalk.gray('Subscription type: pro, max5x, or max20x (optional)')}
  ${chalk.yellow('-t, --metric')} ${chalk.gray('<type>')}     ${chalk.gray('Usage metric for limits: hours, active, or parallel (default: parallel)')}
  ${chalk.yellow('-w, --weekly')}            ${chalk.gray('Show detailed weekly breakdown')}
  ${chalk.yellow('-m, --models')} ${chalk.gray('[type]')}     ${chalk.gray('Show model usage (optional: opus or sonnet to filter)')}
  ${chalk.yellow('-c, --charts')}            ${chalk.gray('Show sparkline charts of daily usage over past month')}
  ${chalk.yellow('-d, --detailed')}          ${chalk.gray('Show all detailed information (weekly + models)')}
  ${chalk.yellow('-h, --help')}              ${chalk.gray('Show this help message')}
  ${chalk.yellow('-v, --version')}           ${chalk.gray('Show version number')}
=======
Options:
  -g, --gap <minutes>     Minutes of inactivity before new session (default: 5)
  -s, --subscription      Subscription type: pro, max5x, or max20x (optional)
  -t, --metric <type>     Usage metric for limits: hours, active, or parallel (default: parallel)
  -w, --weekly            Show detailed weekly breakdown
  -m, --models [type]     Show model usage (optional: opus or sonnet to filter)
  -a, --subagents         Show subagent usage breakdown
  -d, --detailed          Show all detailed information (weekly + models + subagents)
  -h, --help              Show this help message
  -v, --version           Show version number
>>>>>>> 56eb6593

${chalk.bold('This tool analyzes')} ${chalk.cyan('~/.claude/projects')} ${chalk.bold('session data and calculates:')}
${chalk.magenta('• Hours with Activity:')} ${chalk.gray('Number of unique hours in which Claude was used')}
${chalk.blue('• Active Conversation Time:')} ${chalk.gray('Actual time spent actively using Claude')}
${chalk.green('• Parallel Session Total:')} ${chalk.gray('Sum of all session times (parallel sessions add up)')}

${chalk.bold('Example:')}
  ${chalk.green('cc-usage-hours')}              ${chalk.gray('# Auto-select tier based on usage')}
  ${chalk.green('cc-usage-hours')} ${chalk.yellow('--gap 10')}     ${chalk.gray('# Use 10-minute gap for sessions')}
  ${chalk.green('cc-usage-hours')} ${chalk.yellow('-s pro')}       ${chalk.gray('# Force Pro subscription limits')}
  ${chalk.green('cc-usage-hours')} ${chalk.yellow('-s max5x')}     ${chalk.gray('# Force Max 5x subscription limits')}
  ${chalk.green('cc-usage-hours')} ${chalk.yellow('-m opus')}      ${chalk.gray('# Show only Opus model usage')}
  ${chalk.green('cc-usage-hours')} ${chalk.yellow('-m sonnet')}    ${chalk.gray('# Show only Sonnet model usage')}
`);
  process.exit(0);
}

if (args.includes('--version') || args.includes('-v')) {
  const pkg = require('./package.json');
  console.log(pkg.version);
  process.exit(0);
}

// Parse gap threshold
let gapThreshold = 5;
const gapIndex = args.findIndex(arg => arg === '-g' || arg === '--gap');
if (gapIndex !== -1 && args[gapIndex + 1]) {
  const gap = parseInt(args[gapIndex + 1]);
  if (!isNaN(gap) && gap > 0) {
    gapThreshold = gap;
  } else {
    console.error(chalk.red('Error: Gap threshold must be a positive number'));
    process.exit(1);
  }
}

// Parse subscription type
let subscription = null;
const subIndex = args.findIndex(arg => arg === '-s' || arg === '--subscription');
if (subIndex !== -1 && args[subIndex + 1]) {
  const sub = args[subIndex + 1].toLowerCase();
  if (['pro', 'max', 'max5x', 'max20x'].includes(sub)) {
    subscription = sub;
  } else {
    console.error(chalk.red('Error: Subscription must be one of: pro, max5x, max20x'));
    process.exit(1);
  }
}

// Parse usage metric
let usageMetric = 'parallel';
const metricIndex = args.findIndex(arg => arg === '-t' || arg === '--metric');
if (metricIndex !== -1 && args[metricIndex + 1]) {
  const metric = args[metricIndex + 1].toLowerCase();
  if (['hours', 'active', 'parallel'].includes(metric)) {
    usageMetric = metric;
  } else {
    console.error(chalk.red('Error: Usage metric must be one of: hours, active, parallel'));
    process.exit(1);
  }
}

// Parse display options
const showWeekly = args.includes('-w') || args.includes('--weekly');
const showSubagents = args.includes('-a') || args.includes('--subagents');
const showDetailed = args.includes('-d') || args.includes('--detailed');
const showCharts = args.includes('-c') || args.includes('--charts');

// Parse model filter
let showModels = false;
let modelFilter = null;
const modelIndex = args.findIndex(arg => arg === '-m' || arg === '--models');
if (modelIndex !== -1) {
  showModels = true;
  // Check if there's a model type specified
  if (modelIndex + 1 < args.length && !args[modelIndex + 1].startsWith('-')) {
    const modelType = args[modelIndex + 1].toLowerCase();
    if (['opus', 'sonnet'].includes(modelType)) {
      modelFilter = modelType;
    }
  }
}

// Run the analysis
analyzeUsage({ 
  gapThresholdMinutes: gapThreshold, 
  subscription,
  usageMetric,
  showWeekly: showWeekly || showDetailed,
  showModels: showModels || showDetailed,
<<<<<<< HEAD
  showCharts: showCharts || showDetailed,
=======
  showSubagents: showSubagents || showDetailed,
>>>>>>> 56eb6593
  modelFilter
})
  .then(() => process.exit(0))
  .catch(error => {
    console.error(chalk.red('Error:'), chalk.red(error.message));
    process.exit(1);
  });<|MERGE_RESOLUTION|>--- conflicted
+++ resolved
@@ -13,7 +13,6 @@
 ${chalk.bold('Usage:')} 
   ${chalk.green('cc-usage-hours')} ${chalk.gray('[options]')}
 
-<<<<<<< HEAD
 ${chalk.bold('Options:')}
   ${chalk.yellow('-g, --gap')} ${chalk.gray('<minutes>')}     ${chalk.gray('Minutes of inactivity before new session (default: 5)')}
   ${chalk.yellow('-s, --subscription')}      ${chalk.gray('Subscription type: pro, max5x, or max20x (optional)')}
@@ -21,21 +20,10 @@
   ${chalk.yellow('-w, --weekly')}            ${chalk.gray('Show detailed weekly breakdown')}
   ${chalk.yellow('-m, --models')} ${chalk.gray('[type]')}     ${chalk.gray('Show model usage (optional: opus or sonnet to filter)')}
   ${chalk.yellow('-c, --charts')}            ${chalk.gray('Show sparkline charts of daily usage over past month')}
-  ${chalk.yellow('-d, --detailed')}          ${chalk.gray('Show all detailed information (weekly + models)')}
+  ${chalk.yellow('-a, --subagents')}         ${chalk.gray('Show subagent usage breakdown')}
+  ${chalk.yellow('-d, --detailed')}          ${chalk.gray('Show all detailed information (weekly + models + subagents + charts)')}
   ${chalk.yellow('-h, --help')}              ${chalk.gray('Show this help message')}
   ${chalk.yellow('-v, --version')}           ${chalk.gray('Show version number')}
-=======
-Options:
-  -g, --gap <minutes>     Minutes of inactivity before new session (default: 5)
-  -s, --subscription      Subscription type: pro, max5x, or max20x (optional)
-  -t, --metric <type>     Usage metric for limits: hours, active, or parallel (default: parallel)
-  -w, --weekly            Show detailed weekly breakdown
-  -m, --models [type]     Show model usage (optional: opus or sonnet to filter)
-  -a, --subagents         Show subagent usage breakdown
-  -d, --detailed          Show all detailed information (weekly + models + subagents)
-  -h, --help              Show this help message
-  -v, --version           Show version number
->>>>>>> 56eb6593
 
 ${chalk.bold('This tool analyzes')} ${chalk.cyan('~/.claude/projects')} ${chalk.bold('session data and calculates:')}
 ${chalk.magenta('• Hours with Activity:')} ${chalk.gray('Number of unique hours in which Claude was used')}
@@ -126,11 +114,8 @@
   usageMetric,
   showWeekly: showWeekly || showDetailed,
   showModels: showModels || showDetailed,
-<<<<<<< HEAD
   showCharts: showCharts || showDetailed,
-=======
   showSubagents: showSubagents || showDetailed,
->>>>>>> 56eb6593
   modelFilter
 })
   .then(() => process.exit(0))
