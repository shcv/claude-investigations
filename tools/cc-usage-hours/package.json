--- conflicted
+++ resolved
@@ -29,13 +29,9 @@
   "bugs": {
     "url": "https://github.com/shcv/claude-experiments/issues"
   },
-<<<<<<< HEAD
-  "homepage": "https://github.com/yourusername/cc-usage-hours#readme",
+  "homepage": "https://github.com/shcv/claude-experiments/tree/main/tools/cc-usage-hours",
   "dependencies": {
     "asciichart": "^1.5.25",
     "chalk": "^4.1.2"
   }
-=======
-  "homepage": "https://github.com/shcv/claude-experiments/tree/main/tools/cc-usage-hours"
->>>>>>> c5fa0707
 }